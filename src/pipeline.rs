use crate::video::Frame;
use iced_wgpu::primitive::{Pipeline, Primitive};
use iced_wgpu::wgpu;
use std::{
    collections::{BTreeMap, btree_map::Entry},
    num::NonZero,
    sync::{
        Arc, Mutex,
        atomic::{AtomicBool, AtomicUsize, Ordering},
    },
};

#[repr(C)]
struct Uniforms {
    rect: [f32; 4],
    // because wgpu min_uniform_buffer_offset_alignment
    _pad: [u8; 240],
}

struct VideoEntry {
    texture_y: wgpu::Texture,
    texture_uv: wgpu::Texture,
    instances: wgpu::Buffer,
    bg0: wgpu::BindGroup,
    alive: Arc<AtomicBool>,

    prepare_index: AtomicUsize,
    render_index: AtomicUsize,
}

<<<<<<< HEAD
pub struct VideoPipeline {
=======
pub(crate) struct VideoPipeline {
>>>>>>> 4ab94c49
    pipeline: wgpu::RenderPipeline,
    bg0_layout: wgpu::BindGroupLayout,
    sampler: wgpu::Sampler,
    videos: BTreeMap<u64, VideoEntry>,
}

impl Pipeline for VideoPipeline {
    fn new(device: &wgpu::Device, _queue: &wgpu::Queue, format: wgpu::TextureFormat) -> Self {
        let shader = device.create_shader_module(wgpu::ShaderModuleDescriptor {
            label: Some("iced_video_player shader"),
            source: wgpu::ShaderSource::Wgsl(include_str!("shader.wgsl").into()),
        });

        let bg0_layout = device.create_bind_group_layout(&wgpu::BindGroupLayoutDescriptor {
            label: Some("iced_video_player bind group 0 layout"),
            entries: &[
                wgpu::BindGroupLayoutEntry {
                    binding: 0,
                    visibility: wgpu::ShaderStages::FRAGMENT,
                    ty: wgpu::BindingType::Texture {
                        sample_type: wgpu::TextureSampleType::Float { filterable: true },
                        view_dimension: wgpu::TextureViewDimension::D2,
                        multisampled: false,
                    },
                    count: None,
                },
                wgpu::BindGroupLayoutEntry {
                    binding: 1,
                    visibility: wgpu::ShaderStages::FRAGMENT,
                    ty: wgpu::BindingType::Texture {
                        sample_type: wgpu::TextureSampleType::Float { filterable: true },
                        view_dimension: wgpu::TextureViewDimension::D2,
                        multisampled: false,
                    },
                    count: None,
                },
                wgpu::BindGroupLayoutEntry {
                    binding: 2,
                    visibility: wgpu::ShaderStages::FRAGMENT,
                    ty: wgpu::BindingType::Sampler(wgpu::SamplerBindingType::Filtering),
                    count: None,
                },
                wgpu::BindGroupLayoutEntry {
                    binding: 3,
                    visibility: wgpu::ShaderStages::VERTEX,
                    ty: wgpu::BindingType::Buffer {
                        ty: wgpu::BufferBindingType::Uniform,
                        has_dynamic_offset: true,
                        min_binding_size: None,
                    },
                    count: None,
                },
            ],
        });

        let layout = device.create_pipeline_layout(&wgpu::PipelineLayoutDescriptor {
            label: Some("iced_video_player pipeline layout"),
            bind_group_layouts: &[&bg0_layout],
            push_constant_ranges: &[],
        });

        let pipeline = device.create_render_pipeline(&wgpu::RenderPipelineDescriptor {
            label: Some("iced_video_player pipeline"),
            layout: Some(&layout),
            vertex: wgpu::VertexState {
                module: &shader,
                entry_point: Some("vs_main"),
                buffers: &[],
<<<<<<< HEAD
                compilation_options: wgpu::PipelineCompilationOptions::default(),
=======
                compilation_options: Default::default(),
>>>>>>> 4ab94c49
            },
            primitive: wgpu::PrimitiveState::default(),
            depth_stencil: None,
            multisample: wgpu::MultisampleState {
                count: 1,
                mask: !0,
                alpha_to_coverage_enabled: false,
            },
            fragment: Some(wgpu::FragmentState {
                module: &shader,
<<<<<<< HEAD
                compilation_options: wgpu::PipelineCompilationOptions::default(),
=======
>>>>>>> 4ab94c49
                entry_point: Some("fs_main"),
                targets: &[Some(wgpu::ColorTargetState {
                    format,
                    blend: None,
                    write_mask: wgpu::ColorWrites::ALL,
                })],
                compilation_options: Default::default(),
            }),
            multiview: None,
            cache: None,
        });

        let sampler = device.create_sampler(&wgpu::SamplerDescriptor {
            label: Some("iced_video_player sampler"),
            address_mode_u: wgpu::AddressMode::ClampToEdge,
            address_mode_v: wgpu::AddressMode::ClampToEdge,
            address_mode_w: wgpu::AddressMode::ClampToEdge,
            mag_filter: wgpu::FilterMode::Linear,
            min_filter: wgpu::FilterMode::Linear,
            mipmap_filter: wgpu::FilterMode::Nearest,
            lod_min_clamp: 0.0,
            lod_max_clamp: 1.0,
            compare: None,
            anisotropy_clamp: 1,
            border_color: None,
        });

        VideoPipeline {
            pipeline,
            bg0_layout,
            sampler,
            videos: BTreeMap::new(),
        }
    }

    fn trim(&mut self) {
        let ids: Vec<_> = self
            .videos
            .iter()
            .filter_map(|(id, entry)| (!entry.alive.load(Ordering::SeqCst)).then_some(*id))
            .collect();
        for id in ids {
            if let Some(video) = self.videos.remove(&id) {
                video.texture_y.destroy();
                video.texture_uv.destroy();
                video.instances.destroy();
            }
        }
    }
}

impl VideoPipeline {
    fn upload(
        &mut self,
        device: &wgpu::Device,
        queue: &wgpu::Queue,
        video_id: u64,
        alive: &Arc<AtomicBool>,
        (width, height): (u32, u32),
        frame: &[u8],
        stride: Option<u32>,
    ) {
        // Use stride from GStreamer's VideoMeta if available, otherwise assume stride == width
        let stride = stride.unwrap_or(width);
        if let Entry::Vacant(entry) = self.videos.entry(video_id) {
            let texture_y = device.create_texture(&wgpu::TextureDescriptor {
                label: Some("iced_video_player texture"),
                size: wgpu::Extent3d {
                    width,
                    height,
                    depth_or_array_layers: 1,
                },
                mip_level_count: 1,
                sample_count: 1,
                dimension: wgpu::TextureDimension::D2,
                format: wgpu::TextureFormat::R8Unorm,
                usage: wgpu::TextureUsages::COPY_DST | wgpu::TextureUsages::TEXTURE_BINDING,
                view_formats: &[],
            });

            let texture_uv = device.create_texture(&wgpu::TextureDescriptor {
                label: Some("iced_video_player texture"),
                size: wgpu::Extent3d {
                    width: width / 2,
                    height: height / 2,
                    depth_or_array_layers: 1,
                },
                mip_level_count: 1,
                sample_count: 1,
                dimension: wgpu::TextureDimension::D2,
                format: wgpu::TextureFormat::Rg8Unorm,
                usage: wgpu::TextureUsages::COPY_DST | wgpu::TextureUsages::TEXTURE_BINDING,
                view_formats: &[],
            });

            let view_y = texture_y.create_view(&wgpu::TextureViewDescriptor {
                label: Some("iced_video_player texture view"),
                format: None,
                dimension: None,
                aspect: wgpu::TextureAspect::All,
                base_mip_level: 0,
                mip_level_count: None,
                base_array_layer: 0,
                array_layer_count: None,
<<<<<<< HEAD
                usage: Some(wgpu::TextureUsages::TEXTURE_BINDING),
=======
                usage: None,
>>>>>>> 4ab94c49
            });

            let view_uv = texture_uv.create_view(&wgpu::TextureViewDescriptor {
                label: Some("iced_video_player texture view"),
                format: None,
                dimension: None,
                aspect: wgpu::TextureAspect::All,
                base_mip_level: 0,
                mip_level_count: None,
                base_array_layer: 0,
                array_layer_count: None,
<<<<<<< HEAD
                usage: Some(wgpu::TextureUsages::TEXTURE_BINDING),
=======
                usage: None,
>>>>>>> 4ab94c49
            });

            let instances = device.create_buffer(&wgpu::BufferDescriptor {
                label: Some("iced_video_player uniform buffer"),
                size: 256 * std::mem::size_of::<Uniforms>() as u64, // max 256 video players per frame
                usage: wgpu::BufferUsages::COPY_DST | wgpu::BufferUsages::UNIFORM,
                mapped_at_creation: false,
            });

            let bind_group = device.create_bind_group(&wgpu::BindGroupDescriptor {
                label: Some("iced_video_player bind group"),
                layout: &self.bg0_layout,
                entries: &[
                    wgpu::BindGroupEntry {
                        binding: 0,
                        resource: wgpu::BindingResource::TextureView(&view_y),
                    },
                    wgpu::BindGroupEntry {
                        binding: 1,
                        resource: wgpu::BindingResource::TextureView(&view_uv),
                    },
                    wgpu::BindGroupEntry {
                        binding: 2,
                        resource: wgpu::BindingResource::Sampler(&self.sampler),
                    },
                    wgpu::BindGroupEntry {
                        binding: 3,
                        resource: wgpu::BindingResource::Buffer(wgpu::BufferBinding {
                            buffer: &instances,
                            offset: 0,
                            size: Some(NonZero::new(std::mem::size_of::<Uniforms>() as _).unwrap()),
                        }),
                    },
                ],
            });

            entry.insert(VideoEntry {
                texture_y,
                texture_uv,
                instances,
                bg0: bind_group,
                alive: Arc::clone(alive),

                prepare_index: AtomicUsize::new(0),
                render_index: AtomicUsize::new(0),
            });
        }

        let VideoEntry {
            texture_y,
            texture_uv,
            ..
        } = self.videos.get(&video_id).unwrap();

        queue.write_texture(
            wgpu::TexelCopyTextureInfo {
                texture: texture_y,
                mip_level: 0,
                origin: wgpu::Origin3d::ZERO,
                aspect: wgpu::TextureAspect::All,
            },
            &frame[..(stride * height) as usize],
            wgpu::TexelCopyBufferLayout {
                offset: 0,
                bytes_per_row: Some(stride),
                rows_per_image: Some(height),
            },
            wgpu::Extent3d {
                width,
                height,
                depth_or_array_layers: 1,
            },
        );

        queue.write_texture(
            wgpu::TexelCopyTextureInfo {
                texture: texture_uv,
                mip_level: 0,
                origin: wgpu::Origin3d::ZERO,
                aspect: wgpu::TextureAspect::All,
            },
            &frame[(stride * height) as usize..],
            wgpu::TexelCopyBufferLayout {
                offset: 0,
                bytes_per_row: Some(stride),
                rows_per_image: Some(height / 2),
            },
            wgpu::Extent3d {
                width: width / 2,
                height: height / 2,
                depth_or_array_layers: 1,
            },
        );
    }

<<<<<<< HEAD
    fn cleanup(&mut self) {
        let ids: Vec<_> = self
            .videos
            .iter()
            .filter_map(|(id, entry)| (!entry.alive.load(Ordering::SeqCst)).then_some(*id))
            .collect();
        for id in ids {
            if let Some(video) = self.videos.remove(&id) {
                video.texture_y.destroy();
                video.texture_uv.destroy();
                video.instances.destroy();
            }
        }
    }

    fn prepare(&mut self, queue: &wgpu::Queue, video_id: u64, bounds: &iced_wgpu::core::Rectangle) {
=======
    fn prepare(&mut self, queue: &wgpu::Queue, video_id: u64, bounds: &iced::Rectangle) {
>>>>>>> 4ab94c49
        if let Some(video) = self.videos.get_mut(&video_id) {
            let uniforms = Uniforms {
                rect: [
                    bounds.x,
                    bounds.y,
                    bounds.x + bounds.width,
                    bounds.y + bounds.height,
                ],
                _pad: [0; 240],
            };
            queue.write_buffer(
                &video.instances,
                (video.prepare_index.load(Ordering::Relaxed) * std::mem::size_of::<Uniforms>())
                    as u64,
                unsafe {
                    std::slice::from_raw_parts(
                        &uniforms as *const _ as *const u8,
                        std::mem::size_of::<Uniforms>(),
                    )
                },
            );
            video.prepare_index.fetch_add(1, Ordering::Relaxed);
            video.render_index.store(0, Ordering::Relaxed);
        }
    }

    fn draw(
        &self,
        target: &wgpu::TextureView,
        encoder: &mut wgpu::CommandEncoder,
        clip: &iced_wgpu::core::Rectangle<u32>,
        video_id: u64,
    ) {
        if let Some(video) = self.videos.get(&video_id) {
            let mut pass = encoder.begin_render_pass(&wgpu::RenderPassDescriptor {
                label: Some("iced_video_player render pass"),
                color_attachments: &[Some(wgpu::RenderPassColorAttachment {
                    view: target,
                    resolve_target: None,
                    depth_slice: None,
                    ops: wgpu::Operations {
                        load: wgpu::LoadOp::Load,
                        store: wgpu::StoreOp::Store,
                    },
                    depth_slice: None,
                })],
                depth_stencil_attachment: None,
                timestamp_writes: None,
                occlusion_query_set: None,
            });

            pass.set_pipeline(&self.pipeline);
            pass.set_bind_group(
                0,
                &video.bg0,
                &[
                    (video.render_index.load(Ordering::Relaxed) * std::mem::size_of::<Uniforms>())
                        as u32,
                ],
            );
            pass.set_scissor_rect(clip.x as _, clip.y as _, clip.width as _, clip.height as _);
            pass.draw(0..6, 0..1);

            video.prepare_index.store(0, Ordering::Relaxed);
            video.render_index.fetch_add(1, Ordering::Relaxed);
        }
    }
}

#[derive(Debug, Clone)]
pub(crate) struct VideoPrimitive {
    video_id: u64,
    alive: Arc<AtomicBool>,
    frame: Arc<Mutex<Frame>>,
    size: (u32, u32),
    upload_frame: bool,
}

impl VideoPrimitive {
    pub fn new(
        video_id: u64,
        alive: Arc<AtomicBool>,
        frame: Arc<Mutex<Frame>>,
        size: (u32, u32),
        upload_frame: bool,
    ) -> Self {
        VideoPrimitive {
            video_id,
            alive,
            frame,
            size,
            upload_frame,
        }
    }
}

impl Primitive for VideoPrimitive {
<<<<<<< HEAD
    type Renderer = VideoPipeline;

    fn initialize(
        &self,
        device: &wgpu::Device,
        _queue: &wgpu::Queue,
        format: wgpu::TextureFormat,
    ) -> Self::Renderer {
        VideoPipeline::new(device, format)
    }

    fn prepare(
        &self,
        renderer: &mut Self::Renderer,
        device: &wgpu::Device,
        queue: &wgpu::Queue,
        bounds: &iced_core::Rectangle,
        viewport: &iced_graphics::Viewport,
=======
    type Pipeline = VideoPipeline;

    fn prepare(
        &self,
        pipeline: &mut VideoPipeline,
        device: &wgpu::Device,
        queue: &wgpu::Queue,
        bounds: &iced::Rectangle,
        viewport: &iced_wgpu::graphics::Viewport,
>>>>>>> 4ab94c49
    ) {
        if self.upload_frame {
            let frame_guard = self.frame.lock().expect("lock frame mutex");
            let stride = frame_guard.stride();
            if let Some(readable) = frame_guard.readable() {
                renderer.upload(
                    device,
                    queue,
                    self.video_id,
                    &self.alive,
                    self.size,
                    readable.as_slice(),
                    stride,
                );
            };
        }

        renderer.prepare(
            queue,
            self.video_id,
            &(*bounds
                * iced_core::Transformation::orthographic(
                    viewport.logical_size().width as _,
                    viewport.logical_size().height as _,
                )),
        );
    }

    fn draw(&self, _renderer: &Self::Renderer, _render_pass: &mut wgpu::RenderPass<'_>) -> bool {
        false
    }

    fn render(
        &self,
<<<<<<< HEAD
        renderer: &Self::Renderer,
=======
        pipeline: &Self::Pipeline,
>>>>>>> 4ab94c49
        encoder: &mut wgpu::CommandEncoder,
        target: &wgpu::TextureView,
        clip_bounds: &iced_wgpu::core::Rectangle<u32>,
    ) {
<<<<<<< HEAD
        renderer.draw(target, encoder, clip_bounds, self.video_id);
=======
        pipeline.draw(target, encoder, clip_bounds, self.video_id);
>>>>>>> 4ab94c49
    }
}<|MERGE_RESOLUTION|>--- conflicted
+++ resolved
@@ -28,11 +28,7 @@
     render_index: AtomicUsize,
 }
 
-<<<<<<< HEAD
-pub struct VideoPipeline {
-=======
 pub(crate) struct VideoPipeline {
->>>>>>> 4ab94c49
     pipeline: wgpu::RenderPipeline,
     bg0_layout: wgpu::BindGroupLayout,
     sampler: wgpu::Sampler,
@@ -101,11 +97,7 @@
                 module: &shader,
                 entry_point: Some("vs_main"),
                 buffers: &[],
-<<<<<<< HEAD
-                compilation_options: wgpu::PipelineCompilationOptions::default(),
-=======
                 compilation_options: Default::default(),
->>>>>>> 4ab94c49
             },
             primitive: wgpu::PrimitiveState::default(),
             depth_stencil: None,
@@ -116,10 +108,6 @@
             },
             fragment: Some(wgpu::FragmentState {
                 module: &shader,
-<<<<<<< HEAD
-                compilation_options: wgpu::PipelineCompilationOptions::default(),
-=======
->>>>>>> 4ab94c49
                 entry_point: Some("fs_main"),
                 targets: &[Some(wgpu::ColorTargetState {
                     format,
@@ -224,11 +212,7 @@
                 mip_level_count: None,
                 base_array_layer: 0,
                 array_layer_count: None,
-<<<<<<< HEAD
-                usage: Some(wgpu::TextureUsages::TEXTURE_BINDING),
-=======
                 usage: None,
->>>>>>> 4ab94c49
             });
 
             let view_uv = texture_uv.create_view(&wgpu::TextureViewDescriptor {
@@ -240,11 +224,7 @@
                 mip_level_count: None,
                 base_array_layer: 0,
                 array_layer_count: None,
-<<<<<<< HEAD
-                usage: Some(wgpu::TextureUsages::TEXTURE_BINDING),
-=======
                 usage: None,
->>>>>>> 4ab94c49
             });
 
             let instances = device.create_buffer(&wgpu::BufferDescriptor {
@@ -340,26 +320,7 @@
         );
     }
 
-<<<<<<< HEAD
-    fn cleanup(&mut self) {
-        let ids: Vec<_> = self
-            .videos
-            .iter()
-            .filter_map(|(id, entry)| (!entry.alive.load(Ordering::SeqCst)).then_some(*id))
-            .collect();
-        for id in ids {
-            if let Some(video) = self.videos.remove(&id) {
-                video.texture_y.destroy();
-                video.texture_uv.destroy();
-                video.instances.destroy();
-            }
-        }
-    }
-
-    fn prepare(&mut self, queue: &wgpu::Queue, video_id: u64, bounds: &iced_wgpu::core::Rectangle) {
-=======
     fn prepare(&mut self, queue: &wgpu::Queue, video_id: u64, bounds: &iced::Rectangle) {
->>>>>>> 4ab94c49
         if let Some(video) = self.videos.get_mut(&video_id) {
             let uniforms = Uniforms {
                 rect: [
@@ -404,7 +365,6 @@
                         load: wgpu::LoadOp::Load,
                         store: wgpu::StoreOp::Store,
                     },
-                    depth_slice: None,
                 })],
                 depth_stencil_attachment: None,
                 timestamp_writes: None,
@@ -457,42 +417,21 @@
 }
 
 impl Primitive for VideoPrimitive {
-<<<<<<< HEAD
-    type Renderer = VideoPipeline;
-
-    fn initialize(
-        &self,
-        device: &wgpu::Device,
-        _queue: &wgpu::Queue,
-        format: wgpu::TextureFormat,
-    ) -> Self::Renderer {
-        VideoPipeline::new(device, format)
-    }
+    type Pipeline = VideoPipeline;
 
     fn prepare(
         &self,
-        renderer: &mut Self::Renderer,
-        device: &wgpu::Device,
-        queue: &wgpu::Queue,
-        bounds: &iced_core::Rectangle,
-        viewport: &iced_graphics::Viewport,
-=======
-    type Pipeline = VideoPipeline;
-
-    fn prepare(
-        &self,
-        pipeline: &mut VideoPipeline,
+        pipeline: &mut Self::Pipeline,
         device: &wgpu::Device,
         queue: &wgpu::Queue,
         bounds: &iced::Rectangle,
         viewport: &iced_wgpu::graphics::Viewport,
->>>>>>> 4ab94c49
     ) {
         if self.upload_frame {
             let frame_guard = self.frame.lock().expect("lock frame mutex");
             let stride = frame_guard.stride();
             if let Some(readable) = frame_guard.readable() {
-                renderer.upload(
+                pipeline.upload(
                     device,
                     queue,
                     self.video_id,
@@ -504,7 +443,7 @@
             };
         }
 
-        renderer.prepare(
+        pipeline.prepare(
             queue,
             self.video_id,
             &(*bounds
@@ -515,25 +454,17 @@
         );
     }
 
-    fn draw(&self, _renderer: &Self::Renderer, _render_pass: &mut wgpu::RenderPass<'_>) -> bool {
+    fn draw(&self, _renderer: &Self::Pipeline, _render_pass: &mut wgpu::RenderPass<'_>) -> bool {
         false
     }
 
     fn render(
         &self,
-<<<<<<< HEAD
-        renderer: &Self::Renderer,
-=======
         pipeline: &Self::Pipeline,
->>>>>>> 4ab94c49
         encoder: &mut wgpu::CommandEncoder,
         target: &wgpu::TextureView,
         clip_bounds: &iced_wgpu::core::Rectangle<u32>,
     ) {
-<<<<<<< HEAD
-        renderer.draw(target, encoder, clip_bounds, self.video_id);
-=======
         pipeline.draw(target, encoder, clip_bounds, self.video_id);
->>>>>>> 4ab94c49
     }
 }