use crate::video::Frame;
use iced_wgpu::primitive::{Pipeline, Primitive};
use iced_wgpu::wgpu;
use std::{
    collections::{BTreeMap, btree_map::Entry},
    num::NonZero,
    sync::{
        Arc, Mutex,
        atomic::{AtomicBool, AtomicUsize, Ordering},
    },
};

#[repr(C)]
struct Uniforms {
    rect: [f32; 4],
    // because wgpu min_uniform_buffer_offset_alignment
    _pad: [u8; 240],
}

struct VideoEntry {
    texture_y: wgpu::Texture,
    texture_uv: wgpu::Texture,
    instances: wgpu::Buffer,
    bg0: wgpu::BindGroup,
    alive: Arc<AtomicBool>,

    prepare_index: AtomicUsize,
    render_index: AtomicUsize,
}

pub(crate) struct VideoPipeline {
    pipeline: wgpu::RenderPipeline,
    bg0_layout: wgpu::BindGroupLayout,
    sampler: wgpu::Sampler,
    videos: BTreeMap<u64, VideoEntry>,
}

impl Pipeline for VideoPipeline {
    fn new(device: &wgpu::Device, _queue: &wgpu::Queue, format: wgpu::TextureFormat) -> Self {
        let shader = device.create_shader_module(wgpu::ShaderModuleDescriptor {
            label: Some("iced_video_player shader"),
            source: wgpu::ShaderSource::Wgsl(include_str!("shader.wgsl").into()),
        });

        let bg0_layout = device.create_bind_group_layout(&wgpu::BindGroupLayoutDescriptor {
            label: Some("iced_video_player bind group 0 layout"),
            entries: &[
                wgpu::BindGroupLayoutEntry {
                    binding: 0,
                    visibility: wgpu::ShaderStages::FRAGMENT,
                    ty: wgpu::BindingType::Texture {
                        sample_type: wgpu::TextureSampleType::Float { filterable: true },
                        view_dimension: wgpu::TextureViewDimension::D2,
                        multisampled: false,
                    },
                    count: None,
                },
                wgpu::BindGroupLayoutEntry {
                    binding: 1,
                    visibility: wgpu::ShaderStages::FRAGMENT,
                    ty: wgpu::BindingType::Texture {
                        sample_type: wgpu::TextureSampleType::Float { filterable: true },
                        view_dimension: wgpu::TextureViewDimension::D2,
                        multisampled: false,
                    },
                    count: None,
                },
                wgpu::BindGroupLayoutEntry {
                    binding: 2,
                    visibility: wgpu::ShaderStages::FRAGMENT,
                    ty: wgpu::BindingType::Sampler(wgpu::SamplerBindingType::Filtering),
                    count: None,
                },
                wgpu::BindGroupLayoutEntry {
                    binding: 3,
                    visibility: wgpu::ShaderStages::VERTEX,
                    ty: wgpu::BindingType::Buffer {
                        ty: wgpu::BufferBindingType::Uniform,
                        has_dynamic_offset: true,
                        min_binding_size: None,
                    },
                    count: None,
                },
            ],
        });

        let layout = device.create_pipeline_layout(&wgpu::PipelineLayoutDescriptor {
            label: Some("iced_video_player pipeline layout"),
            bind_group_layouts: &[&bg0_layout],
            push_constant_ranges: &[],
        });

        let pipeline = device.create_render_pipeline(&wgpu::RenderPipelineDescriptor {
            label: Some("iced_video_player pipeline"),
            layout: Some(&layout),
            vertex: wgpu::VertexState {
                module: &shader,
                entry_point: Some("vs_main"),
                buffers: &[],
                compilation_options: Default::default(),
            },
            primitive: wgpu::PrimitiveState::default(),
            depth_stencil: None,
            multisample: wgpu::MultisampleState {
                count: 1,
                mask: !0,
                alpha_to_coverage_enabled: false,
            },
            fragment: Some(wgpu::FragmentState {
                module: &shader,
                entry_point: Some("fs_main"),
                targets: &[Some(wgpu::ColorTargetState {
                    format,
                    blend: None,
                    write_mask: wgpu::ColorWrites::ALL,
                })],
                compilation_options: Default::default(),
            }),
            multiview: None,
            cache: None,
        });

        let sampler = device.create_sampler(&wgpu::SamplerDescriptor {
            label: Some("iced_video_player sampler"),
            address_mode_u: wgpu::AddressMode::ClampToEdge,
            address_mode_v: wgpu::AddressMode::ClampToEdge,
            address_mode_w: wgpu::AddressMode::ClampToEdge,
            mag_filter: wgpu::FilterMode::Linear,
            min_filter: wgpu::FilterMode::Linear,
            mipmap_filter: wgpu::FilterMode::Nearest,
            lod_min_clamp: 0.0,
            lod_max_clamp: 1.0,
            compare: None,
            anisotropy_clamp: 1,
            border_color: None,
        });

        VideoPipeline {
            pipeline,
            bg0_layout,
            sampler,
            videos: BTreeMap::new(),
        }
    }

    fn trim(&mut self) {
        let ids: Vec<_> = self
            .videos
            .iter()
            .filter_map(|(id, entry)| (!entry.alive.load(Ordering::SeqCst)).then_some(*id))
            .collect();
        for id in ids {
            if let Some(video) = self.videos.remove(&id) {
                video.texture_y.destroy();
                video.texture_uv.destroy();
                video.instances.destroy();
            }
        }
    }
}

impl VideoPipeline {
    fn upload(
        &mut self,
        device: &wgpu::Device,
        queue: &wgpu::Queue,
        video_id: u64,
        alive: &Arc<AtomicBool>,
        (width, height): (u32, u32),
        frame: &[u8],
        stride: Option<u32>,
    ) {
        // Use stride from GStreamer's VideoMeta if available, otherwise assume stride == width
        let stride = stride.unwrap_or(width);
        if let Entry::Vacant(entry) = self.videos.entry(video_id) {
            let texture_y = device.create_texture(&wgpu::TextureDescriptor {
                label: Some("iced_video_player texture"),
                size: wgpu::Extent3d {
                    width,
                    height,
                    depth_or_array_layers: 1,
                },
                mip_level_count: 1,
                sample_count: 1,
                dimension: wgpu::TextureDimension::D2,
                format: wgpu::TextureFormat::R8Unorm,
                usage: wgpu::TextureUsages::COPY_DST | wgpu::TextureUsages::TEXTURE_BINDING,
                view_formats: &[],
            });

            let texture_uv = device.create_texture(&wgpu::TextureDescriptor {
                label: Some("iced_video_player texture"),
                size: wgpu::Extent3d {
                    width: width / 2,
                    height: height / 2,
                    depth_or_array_layers: 1,
                },
                mip_level_count: 1,
                sample_count: 1,
                dimension: wgpu::TextureDimension::D2,
                format: wgpu::TextureFormat::Rg8Unorm,
                usage: wgpu::TextureUsages::COPY_DST | wgpu::TextureUsages::TEXTURE_BINDING,
                view_formats: &[],
            });

            let view_y = texture_y.create_view(&wgpu::TextureViewDescriptor {
                label: Some("iced_video_player texture view"),
                format: None,
                dimension: None,
                aspect: wgpu::TextureAspect::All,
                base_mip_level: 0,
                mip_level_count: None,
                base_array_layer: 0,
                array_layer_count: None,
                usage: None,
            });

            let view_uv = texture_uv.create_view(&wgpu::TextureViewDescriptor {
                label: Some("iced_video_player texture view"),
                format: None,
                dimension: None,
                aspect: wgpu::TextureAspect::All,
                base_mip_level: 0,
                mip_level_count: None,
                base_array_layer: 0,
                array_layer_count: None,
                usage: None,
            });

            let instances = device.create_buffer(&wgpu::BufferDescriptor {
                label: Some("iced_video_player uniform buffer"),
                size: 256 * std::mem::size_of::<Uniforms>() as u64, // max 256 video players per frame
                usage: wgpu::BufferUsages::COPY_DST | wgpu::BufferUsages::UNIFORM,
                mapped_at_creation: false,
            });

            let bind_group = device.create_bind_group(&wgpu::BindGroupDescriptor {
                label: Some("iced_video_player bind group"),
                layout: &self.bg0_layout,
                entries: &[
                    wgpu::BindGroupEntry {
                        binding: 0,
                        resource: wgpu::BindingResource::TextureView(&view_y),
                    },
                    wgpu::BindGroupEntry {
                        binding: 1,
                        resource: wgpu::BindingResource::TextureView(&view_uv),
                    },
                    wgpu::BindGroupEntry {
                        binding: 2,
                        resource: wgpu::BindingResource::Sampler(&self.sampler),
                    },
                    wgpu::BindGroupEntry {
                        binding: 3,
                        resource: wgpu::BindingResource::Buffer(wgpu::BufferBinding {
                            buffer: &instances,
                            offset: 0,
                            size: Some(NonZero::new(std::mem::size_of::<Uniforms>() as _).unwrap()),
                        }),
                    },
                ],
            });

            entry.insert(VideoEntry {
                texture_y,
                texture_uv,
                instances,
                bg0: bind_group,
                alive: Arc::clone(alive),

                prepare_index: AtomicUsize::new(0),
                render_index: AtomicUsize::new(0),
            });
        }

        let VideoEntry {
            texture_y,
            texture_uv,
            ..
        } = self.videos.get(&video_id).unwrap();

        queue.write_texture(
            wgpu::TexelCopyTextureInfo {
                texture: texture_y,
                mip_level: 0,
                origin: wgpu::Origin3d::ZERO,
                aspect: wgpu::TextureAspect::All,
            },
            &frame[..(stride * height) as usize],
            wgpu::TexelCopyBufferLayout {
                offset: 0,
                bytes_per_row: Some(stride),
                rows_per_image: Some(height),
            },
            wgpu::Extent3d {
                width,
                height,
                depth_or_array_layers: 1,
            },
        );

        queue.write_texture(
            wgpu::TexelCopyTextureInfo {
                texture: texture_uv,
                mip_level: 0,
                origin: wgpu::Origin3d::ZERO,
                aspect: wgpu::TextureAspect::All,
            },
            &frame[(stride * height) as usize..],
            wgpu::TexelCopyBufferLayout {
                offset: 0,
                bytes_per_row: Some(stride),
                rows_per_image: Some(height / 2),
            },
            wgpu::Extent3d {
                width: width / 2,
                height: height / 2,
                depth_or_array_layers: 1,
            },
        );
    }

    fn prepare(&mut self, queue: &wgpu::Queue, video_id: u64, bounds: &iced::Rectangle) {
        if let Some(video) = self.videos.get_mut(&video_id) {
            let uniforms = Uniforms {
                rect: [
                    bounds.x,
                    bounds.y,
                    bounds.x + bounds.width,
                    bounds.y + bounds.height,
                ],
                _pad: [0; 240],
            };
            queue.write_buffer(
                &video.instances,
                (video.prepare_index.load(Ordering::Relaxed) * std::mem::size_of::<Uniforms>())
                    as u64,
                unsafe {
                    std::slice::from_raw_parts(
                        &uniforms as *const _ as *const u8,
                        std::mem::size_of::<Uniforms>(),
                    )
                },
            );
            video.prepare_index.fetch_add(1, Ordering::Relaxed);
            video.render_index.store(0, Ordering::Relaxed);
        }
    }

    fn draw(
        &self,
        target: &wgpu::TextureView,
        encoder: &mut wgpu::CommandEncoder,
        clip: &iced_wgpu::core::Rectangle<u32>,
        video_id: u64,
    ) {
        if let Some(video) = self.videos.get(&video_id) {
            let mut pass = encoder.begin_render_pass(&wgpu::RenderPassDescriptor {
                label: Some("iced_video_player render pass"),
                color_attachments: &[Some(wgpu::RenderPassColorAttachment {
                    view: target,
                    resolve_target: None,
                    depth_slice: None,
                    ops: wgpu::Operations {
                        load: wgpu::LoadOp::Load,
                        store: wgpu::StoreOp::Store,
                    },
                })],
                depth_stencil_attachment: None,
                timestamp_writes: None,
                occlusion_query_set: None,
            });

            pass.set_pipeline(&self.pipeline);
            pass.set_bind_group(
                0,
                &video.bg0,
                &[
                    (video.render_index.load(Ordering::Relaxed) * std::mem::size_of::<Uniforms>())
                        as u32,
                ],
            );
            pass.set_scissor_rect(clip.x as _, clip.y as _, clip.width as _, clip.height as _);
            pass.draw(0..6, 0..1);

            video.prepare_index.store(0, Ordering::Relaxed);
            video.render_index.fetch_add(1, Ordering::Relaxed);
        }
    }
}

impl Pipeline for VideoPipeline {
    fn new(device: &wgpu::Device, _queue: &wgpu::Queue, format: wgpu::TextureFormat) -> Self
    where
        Self: Sized,
    {
        Self::new(device, format)
    }
}

#[derive(Debug, Clone)]
pub(crate) struct VideoPrimitive {
    video_id: u64,
    alive: Arc<AtomicBool>,
    frame: Arc<Mutex<Frame>>,
    size: (u32, u32),
    upload_frame: bool,
}

impl VideoPrimitive {
    pub fn new(
        video_id: u64,
        alive: Arc<AtomicBool>,
        frame: Arc<Mutex<Frame>>,
        size: (u32, u32),
        upload_frame: bool,
    ) -> Self {
        VideoPrimitive {
            video_id,
            alive,
            frame,
            size,
            upload_frame,
        }
    }
}

impl Primitive for VideoPrimitive {
    type Pipeline = VideoPipeline;

    fn prepare(
        &self,
<<<<<<< HEAD
        renderer: &mut Self::Pipeline,
=======
        pipeline: &mut Self::Pipeline,
>>>>>>> 57cda86b
        device: &wgpu::Device,
        queue: &wgpu::Queue,
        bounds: &iced::Rectangle,
        viewport: &iced_wgpu::graphics::Viewport,
    ) {
        if self.upload_frame {
            let frame_guard = self.frame.lock().expect("lock frame mutex");
            let stride = frame_guard.stride();
            if let Some(readable) = frame_guard.readable() {
                pipeline.upload(
                    device,
                    queue,
                    self.video_id,
                    &self.alive,
                    self.size,
                    readable.as_slice(),
                    stride,
                );
            };
        }

        pipeline.prepare(
            queue,
            self.video_id,
            &(*bounds
                * iced_core::Transformation::orthographic(
                    viewport.logical_size().width as _,
                    viewport.logical_size().height as _,
                )),
        );
    }

    fn draw(&self, _renderer: &Self::Pipeline, _render_pass: &mut wgpu::RenderPass<'_>) -> bool {
        false
    }

    fn render(
        &self,
<<<<<<< HEAD
        renderer: &Self::Pipeline,
=======
        pipeline: &Self::Pipeline,
>>>>>>> 57cda86b
        encoder: &mut wgpu::CommandEncoder,
        target: &wgpu::TextureView,
        clip_bounds: &iced_wgpu::core::Rectangle<u32>,
    ) {
        pipeline.draw(target, encoder, clip_bounds, self.video_id);
    }
}<|MERGE_RESOLUTION|>--- conflicted
+++ resolved
@@ -389,15 +389,6 @@
     }
 }
 
-impl Pipeline for VideoPipeline {
-    fn new(device: &wgpu::Device, _queue: &wgpu::Queue, format: wgpu::TextureFormat) -> Self
-    where
-        Self: Sized,
-    {
-        Self::new(device, format)
-    }
-}
-
 #[derive(Debug, Clone)]
 pub(crate) struct VideoPrimitive {
     video_id: u64,
@@ -430,11 +421,7 @@
 
     fn prepare(
         &self,
-<<<<<<< HEAD
-        renderer: &mut Self::Pipeline,
-=======
         pipeline: &mut Self::Pipeline,
->>>>>>> 57cda86b
         device: &wgpu::Device,
         queue: &wgpu::Queue,
         bounds: &iced::Rectangle,
@@ -473,11 +460,7 @@
 
     fn render(
         &self,
-<<<<<<< HEAD
-        renderer: &Self::Pipeline,
-=======
         pipeline: &Self::Pipeline,
->>>>>>> 57cda86b
         encoder: &mut wgpu::CommandEncoder,
         target: &wgpu::TextureView,
         clip_bounds: &iced_wgpu::core::Rectangle<u32>,
