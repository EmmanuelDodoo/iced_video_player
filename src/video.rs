use crate::Error;
use glib::FlagsClass;
use gstreamer as gst;
use gstreamer_app as gst_app;
use gstreamer_app::prelude::*;
use gstreamer_video::VideoMeta;
use iced::widget::image as img;
use std::num::NonZeroU8;
use std::ops::{Deref, DerefMut};
use std::sync::atomic::{AtomicBool, AtomicU64, Ordering};
use std::sync::{Arc, Mutex, RwLock};
use std::time::{Duration, Instant};

use subtitles::SubtitleFontDescription;

/// Position in the media.
#[derive(Debug, Clone, Copy, PartialEq, Eq, PartialOrd, Ord, Hash)]
pub enum Position {
    /// Position based on time.
    ///
    /// Not the most accurate format for videos.
    Time(Duration),
    /// Position based on nth frame.
    Frame(u64),
}

impl From<Position> for gst::GenericFormattedValue {
    fn from(pos: Position) -> Self {
        match pos {
            Position::Time(t) => gst::ClockTime::from_nseconds(t.as_nanos() as _).into(),
            Position::Frame(f) => gst::format::Default::from_u64(f).into(),
        }
    }
}

impl From<Duration> for Position {
    fn from(t: Duration) -> Self {
        Position::Time(t)
    }
}

impl From<u64> for Position {
    fn from(f: u64) -> Self {
        Position::Frame(f)
    }
}

#[derive(Debug)]
pub(crate) struct Frame(gst::Sample);

impl Frame {
    pub fn empty() -> Self {
        Self(gst::Sample::builder().build())
    }

    pub fn readable(&self) -> Option<gst::BufferMap<'_, gst::buffer::Readable>> {
        self.0.buffer().and_then(|x| x.map_readable().ok())
    }

    /// Get the Y-plane stride (line pitch) in bytes from the frame's VideoMeta.
    /// This is critical for proper NV12 decoding, as the stride may differ from width.
    pub fn stride(&self) -> Option<u32> {
        self.0.buffer().and_then(|buffer| {
            buffer
                .meta::<VideoMeta>()
                .map(|meta| meta.stride()[0] as u32)
        })
    }
}

#[derive(Debug)]
/// Video filters applied to the GStreamer pipeline. For `playbin` this mirrors
/// the `video-filter` property.Only `videobalance` and `gamma` filters are
/// currently supported.
pub struct VideoFilters {
    balance: Option<gst::Element>,
    gamma: Option<gst::Element>,
}

impl Default for VideoFilters {
    fn default() -> Self {
        VideoFilters::none()
    }
}

impl VideoFilters {
    /// Returns an empty [`VideoFilters`]. No filters are applied to the
    /// playback.
    pub fn none() -> Self {
        Self {
            balance: None,
            gamma: None,
        }
    }

    /// Returns a [`VideoFilters`] with only the balance filter set. The brightness,
    /// saturation, hue and contrast filters can thus be changed.
    pub fn balance(balance: gst::Element) -> Self {
        Self {
            balance: Some(balance),
            ..Default::default()
        }
    }

    /// Returns a [`VideoFilters`] with only the gamma filter set. The gamma
    /// filter can thus be changed.
    pub fn gamma(gamma: gst::Element) -> Self {
        Self {
            gamma: Some(gamma),
            ..Default::default()
        }
    }

    /// Returns a [`VideoFilters`] with both balance and gamma filters set.
    pub fn all(balance: gst::Element, gamma: gst::Element) -> Self {
        Self {
            balance: Some(balance),
            gamma: Some(gamma),
        }
    }
}

#[derive(Debug)]
pub(crate) struct Internal {
    pub(crate) id: u64,

    pub(crate) bus: gst::Bus,
    pub(crate) source: gst::Pipeline,
    pub(crate) video_filters: VideoFilters,
    pub(crate) alive: Arc<AtomicBool>,
    pub(crate) worker: Option<std::thread::JoinHandle<()>>,

    pub(crate) width: i32,
    pub(crate) height: i32,
    pub(crate) framerate: f64,
    pub(crate) duration: Duration,
    pub(crate) speed: f64,
    pub(crate) sync_av: bool,

    pub(crate) subtitles: bool,
    pub(crate) subtitle_description: SubtitleFontDescription,

    pub(crate) hard_volumne: bool,

    pub(crate) frame: Arc<Mutex<Frame>>,
    pub(crate) upload_frame: Arc<AtomicBool>,
    pub(crate) last_frame_time: Arc<Mutex<Instant>>,
    pub(crate) looping: bool,
    pub(crate) is_eos: bool,
    pub(crate) restart_stream: bool,
    pub(crate) sync_av_avg: u64,
    pub(crate) sync_av_counter: u64,
}

impl Internal {
    pub(crate) fn seek(&self, position: impl Into<Position>, accurate: bool) -> Result<(), Error> {
        let position = position.into();

        // gstreamer complains if the start & end value types aren't the same
        match &position {
            Position::Time(_) => self.source.seek(
                self.speed,
                gst::SeekFlags::FLUSH
                    | if accurate {
                        gst::SeekFlags::ACCURATE
                    } else {
                        gst::SeekFlags::empty()
                    },
                gst::SeekType::Set,
                gst::GenericFormattedValue::from(position),
                gst::SeekType::Set,
                gst::ClockTime::NONE,
            )?,
            Position::Frame(_) => self.source.seek(
                self.speed,
                gst::SeekFlags::FLUSH
                    | if accurate {
                        gst::SeekFlags::ACCURATE
                    } else {
                        gst::SeekFlags::empty()
                    },
                gst::SeekType::Set,
                gst::GenericFormattedValue::from(position),
                gst::SeekType::Set,
                gst::format::Default::NONE,
            )?,
        };

        Ok(())
    }

    pub(crate) fn set_speed(&mut self, speed: f64) -> Result<(), Error> {
        let Some(position) = self.source.query_position::<gst::ClockTime>() else {
            return Err(Error::Caps);
        };
        if speed > 0.0 {
            self.source.seek(
                speed,
                gst::SeekFlags::FLUSH | gst::SeekFlags::ACCURATE,
                gst::SeekType::Set,
                position,
                gst::SeekType::End,
                gst::ClockTime::from_seconds(0),
            )?;
        } else {
            self.source.seek(
                speed,
                gst::SeekFlags::FLUSH | gst::SeekFlags::ACCURATE,
                gst::SeekType::Set,
                gst::ClockTime::from_seconds(0),
                gst::SeekType::Set,
                position,
            )?;
        }
        self.speed = speed;
        Ok(())
    }

    pub(crate) fn restart_stream(&mut self) -> Result<(), Error> {
        self.is_eos = false;
        self.set_paused(false);
        self.seek(0, false)?;
        Ok(())
    }

    pub(crate) fn set_paused(&mut self, paused: bool) {
        self.source
            .set_state(if paused {
                gst::State::Paused
            } else {
                gst::State::Playing
            })
            .unwrap(/* state was changed in ctor; state errors caught there */);

        // Set restart_stream flag to make the stream restart on the next Message::NextFrame
        if self.is_eos && !paused {
            self.restart_stream = true;
        }
    }

    pub(crate) fn paused(&self) -> bool {
        self.source.state(gst::ClockTime::ZERO).1 == gst::State::Paused
    }

    /// Syncs audio with video when there is (inevitably) latency presenting the frame.
    pub(crate) fn set_av_offset(&mut self, offset: Duration) {
        if self.sync_av {
            self.sync_av_counter += 1;
            self.sync_av_avg = self.sync_av_avg * (self.sync_av_counter - 1) / self.sync_av_counter
                + offset.as_nanos() as u64 / self.sync_av_counter;
            if self.sync_av_counter % 128 == 0 {
                self.source
                    .set_property("av-offset", -(self.sync_av_avg as i64));
            }
        }
    }

    fn toggle_subtitles(&mut self) {
        let pipeline = &self.source;

        let flags = pipeline.property_value("flags");
        let flags_class = FlagsClass::with_type(flags.type_()).unwrap();
        let builder = flags_class.builder_with_value(flags).unwrap();

        let flags = if self.subtitles {
            builder.unset_by_nick("text")
        } else {
            builder.set_by_nick("text")
        }
        .build()
        .unwrap();

        pipeline.set_property_from_value("flags", &flags);
        self.subtitles = !self.subtitles;
    }

    fn toggle_hardware_volume(&mut self) {
        let pipeline = &self.source;

        let flags = pipeline.property_value("flags");
        let flags_class =
            FlagsClass::with_type(flags.type_()).expect("Playbin pipeline should have flags");

        let builder = flags_class.builder_with_value(flags).unwrap();

        let flags = if self.hard_volumne {
            builder.set_by_nick("soft-volume")
        } else {
            builder.unset_by_nick("soft-volume")
        }
        .build()
        .unwrap();

        pipeline.set_property_from_value("flags", &flags);
        self.hard_volumne = !self.hard_volumne;
    }

    fn set_subtitle_description(&mut self, description: SubtitleFontDescription) {
        let pipeline = &self.source;

        self.subtitle_description = description;
        pipeline.set_property("subtitle-font-desc", description.to_string());
    }

    fn set_text(&mut self, text: TextTag) {
        self.source.set_property("current-text", text.id);
    }

    fn set_audio(&mut self, audio: AudioTag) {
        self.source.set_property("current-audio", audio.id);
    }
}

/// A multimedia video loaded from a URI (e.g., a local file path or HTTP stream).
#[derive(Debug)]
pub struct Video(pub(crate) RwLock<Internal>);

impl Drop for Video {
    fn drop(&mut self) {
        let inner = self.0.get_mut().expect("failed to lock");

        inner
            .source
            .set_state(gst::State::Null)
            .expect("failed to set state");

        inner.alive.store(false, Ordering::SeqCst);
        if let Some(worker) = inner.worker.take() {
            if let Err(err) = worker.join() {
                match err.downcast_ref::<String>() {
                    Some(e) => log::error!("Video thread panicked: {e}"),
                    None => log::error!("Video thread panicked with unknown reason"),
                }
            }
        }
    }
}

impl Video {
    /// Create a new video player from a given video which loads from `uri`.
    /// Both balance and gamma filters are enabled and set to their default
    /// values.
    ///
    /// Note that live sources will report the duration to be zero.
    pub fn new(uri: &url::Url) -> Result<Self, Error> {
        gst::init()?;

<<<<<<< HEAD
        let pipeline = format!("playbin uri=\"{}\"  video-sink=\"videoscale ! videoconvert ! appsink name=iced_video drop=true caps=video/x-raw,format=NV12,pixel-aspect-ratio=1/1\" video-filter=\"videobalance name=balance ! gamma name=gamma\" audio-filter= \"pitch name=pitch\"", uri.as_str());
=======
        let pipeline = format!(
            "playbin uri=\"{}\" text-sink=\"appsink name=iced_text sync=true drop=true\" video-sink=\"videoscale ! videoconvert ! appsink name=iced_video drop=true caps=video/x-raw,format=NV12,pixel-aspect-ratio=1/1\"",
            uri.as_str()
        );
>>>>>>> 121b77de
        let pipeline = gst::parse::launch(pipeline.as_ref())?
            .downcast::<gst::Pipeline>()
            .map_err(|_| Error::Cast)?;

        let video_sink: gst::Element = pipeline.property("video-sink");
        let pad = video_sink.pads().first().cloned().unwrap();
        let pad = pad.dynamic_cast::<gst::GhostPad>().unwrap();
        let bin = pad
            .parent_element()
            .unwrap()
            .downcast::<gst::Bin>()
            .unwrap();
        let video_sink = bin.by_name("iced_video").unwrap();
        let video_sink = video_sink.downcast::<gst_app::AppSink>().unwrap();

        let filter: gst::Element = pipeline.property("video-filter");
        let pad = filter.pads().first().cloned().unwrap();
        let pad = pad.dynamic_cast::<gst::GhostPad>().unwrap();
        let bin = pad
            .parent_element()
            .unwrap()
            .downcast::<gst::Bin>()
            .unwrap();
        let balance = bin.by_name("balance").unwrap();

        let gamma: gst::Element = bin.by_name("gamma").unwrap();

        let filters = VideoFilters::all(balance, gamma);

        let mut output = Self::from_gst_pipeline(
            pipeline,
            video_sink,
            false,
            SubtitleFontDescription::default(),
        )?;
        output.set_video_filters(filters);

        Ok(output)
    }

    /// Creates a new video based on an existing GStreamer pipeline and appsink.
    /// Expects an `appsink` plugin with `caps=video/x-raw,format=NV12`.
    ///
    /// **Note:** Many functions of [`Video`] assume a `playbin` pipeline.
    /// Non-`playbin` pipelines given here may not have full functionality.
    pub fn from_gst_pipeline(
        pipeline: gst::Pipeline,
        video_sink: gst_app::AppSink,
        show_subtitles: bool,
        subtitle_description: SubtitleFontDescription,
    ) -> Result<Self, Error> {
        gst::init()?;
        static NEXT_ID: AtomicU64 = AtomicU64::new(0);
        let id = NEXT_ID.fetch_add(1, Ordering::SeqCst);

        let flags = pipeline.property_value("flags");
        let flags_class = FlagsClass::with_type(flags.type_()).unwrap();
        let builder = flags_class.builder_with_value(flags).unwrap();
        let flags = if show_subtitles {
            builder.set_by_nick("text")
        } else {
            builder.unset_by_nick("text")
        }
        .build()
        .unwrap();

        pipeline.set_property_from_value("flags", &flags);

        pipeline.set_property("subtitle-font-desc", subtitle_description.to_string());

        // We need to ensure we stop the pipeline if we hit an error,
        // or else there may be audio left playing in the background.
        macro_rules! cleanup {
            ($expr:expr) => {
                $expr.map_err(|e| {
                    let _ = pipeline.set_state(gst::State::Null);
                    e
                })
            };
        }

        let pad = video_sink.pads().first().cloned().unwrap();

        cleanup!(pipeline.set_state(gst::State::Playing))?;

        // wait for up to 5 seconds until the decoder gets the source capabilities
        cleanup!(pipeline.state(gst::ClockTime::from_seconds(5)).0)?;

        // extract resolution and framerate
        // TODO(jazzfool): maybe we want to extract some other information too?
        let caps = cleanup!(pad.current_caps().ok_or(Error::Caps))?;
        let s = cleanup!(caps.structure(0).ok_or(Error::Caps))?;
        let width = cleanup!(s.get::<i32>("width").map_err(|_| Error::Caps))?;
        let height = cleanup!(s.get::<i32>("height").map_err(|_| Error::Caps))?;
        let framerate = cleanup!(s.get::<gst::Fraction>("framerate").map_err(|_| Error::Caps))?;
        let framerate = framerate.numer() as f64 / framerate.denom() as f64;

        if framerate.is_nan()
            || framerate.is_infinite()
            || framerate < 0.0
            || framerate.abs() < f64::EPSILON
        {
            let _ = pipeline.set_state(gst::State::Null);
            return Err(Error::Framerate(framerate));
        }

        let duration = Duration::from_nanos(
            pipeline
                .query_duration::<gst::ClockTime>()
                .map(|duration| duration.nseconds())
                .unwrap_or(0),
        );

        let sync_av = pipeline.has_property("av-offset", None);

        // NV12 = 12bpp
        let frame = Arc::new(Mutex::new(Frame::empty()));
        let upload_frame = Arc::new(AtomicBool::new(false));
        let alive = Arc::new(AtomicBool::new(true));
        let last_frame_time = Arc::new(Mutex::new(Instant::now()));

        let frame_ref = Arc::clone(&frame);
        let upload_frame_ref = Arc::clone(&upload_frame);
        let alive_ref = Arc::clone(&alive);
        let last_frame_time_ref = Arc::clone(&last_frame_time);

        let pipeline_ref = pipeline.clone();

        let worker = std::thread::spawn(move || {
            while alive_ref.load(Ordering::Acquire) {
                if let Err(gst::FlowError::Error) = (|| -> Result<(), gst::FlowError> {
                    let sample =
                        if pipeline_ref.state(gst::ClockTime::ZERO).1 != gst::State::Playing {
                            video_sink
                                .try_pull_preroll(gst::ClockTime::from_mseconds(16))
                                .ok_or(gst::FlowError::Eos)?
                        } else {
                            video_sink
                                .try_pull_sample(gst::ClockTime::from_mseconds(16))
                                .ok_or(gst::FlowError::Eos)?
                        };

                    *last_frame_time_ref
                        .lock()
                        .map_err(|_| gst::FlowError::Error)? = Instant::now();

                    {
                        let mut frame_guard =
                            frame_ref.lock().map_err(|_| gst::FlowError::Error)?;
                        *frame_guard = Frame(sample);
                    }

                    upload_frame_ref.swap(true, Ordering::SeqCst);

                    Ok(())
                })() {
                    log::error!("error pulling frame");
                }
            }
        });

        Ok(Video(RwLock::new(Internal {
            id,

            bus: pipeline.bus().unwrap(),
            source: pipeline,
            video_filters: VideoFilters::default(),
            alive,
            worker: Some(worker),

            width,
            height,
            framerate,
            duration,
            speed: 1.0,
            sync_av,

            subtitles: show_subtitles,
            subtitle_description,

            hard_volumne: false,

            frame,
            upload_frame,
            last_frame_time,
            looping: false,
            is_eos: false,
            restart_stream: false,
            sync_av_avg: 0,
            sync_av_counter: 0,
        })))
    }

    /// Sets the [`VideoFilters`] of the [`Video`].
    pub fn set_video_filters(&mut self, filters: impl Into<VideoFilters>) {
        self.get_mut().video_filters = filters.into();
    }

    /// Sets only the balance filter of the [`Video`].
    pub fn set_video_balance_filter(&mut self, video_balance: gst::Element) {
        self.get_mut().video_filters.balance = Some(video_balance);
    }

    /// Sets only the gamma filter of the [`Video`].
    pub fn set_gamma_filter(&mut self, gamma_bin: gst::Element) {
        self.get_mut().video_filters.gamma = Some(gamma_bin);
    }

    pub(crate) fn read(&self) -> impl Deref<Target = Internal> + '_ {
        self.0.read().expect("lock")
    }

    pub(crate) fn write(&self) -> impl DerefMut<Target = Internal> + '_ {
        self.0.write().expect("lock")
    }

    pub(crate) fn get_mut(&mut self) -> impl DerefMut<Target = Internal> + '_ {
        self.0.get_mut().expect("lock")
    }

    /// Get the size/resolution of the video as `(width, height)`.
    pub fn size(&self) -> (i32, i32) {
        (self.read().width, self.read().height)
    }

    /// Get the framerate of the video as frames per second.
    pub fn framerate(&self) -> f64 {
        self.read().framerate
    }

    /// Returns the gamma level of the playback. The default gamma level is 1.0.
    pub fn gamma(&self) -> f64 {
        let filters = &self.read().video_filters;

        match filters.gamma.as_ref() {
            Some(gamma) => gamma.property("gamma"),
            None => 1.0,
        }
    }

    /// Sets the gamma level of the playback.
    /// The gamma is clamped to the range `[1.0, 3.0]`.
    pub fn set_gamma(&mut self, gamma: f64) {
        let filters = &mut self.get_mut().video_filters;
        let Some(bin) = filters.gamma.as_mut() else {
            return;
        };
        let gamma = gamma.clamp(1.0, 3.0);
        bin.set_property("gamma", gamma);
    }

    /// Returns the brightness of the playback. The default brightness is 0.0.
    pub fn brightness(&self) -> f64 {
        let filters = &self.read().video_filters;

        match filters.balance.as_ref() {
            Some(balance) => balance.property("brightness"),
            None => 0.0,
        }
    }

    /// Sets the brightness of the playback. The brightness is clamped to the
    /// range `[-1.0, 1.0]`.
    pub fn set_brightness(&mut self, brightness: f64) {
        let filters = &mut self.get_mut().video_filters;
        let Some(balance) = filters.balance.as_mut() else {
            return;
        };
        let brightness = brightness.clamp(-1.0, 1.0);
        balance.set_property("brightness", brightness);
    }

    /// Returns the contrast of the playback. The default contrast is 1.0.
    pub fn contrast(&self) -> f64 {
        let filters = &self.read().video_filters;

        match filters.balance.as_ref() {
            Some(balance) => balance.property("contrast"),
            None => 1.0,
        }
    }

    /// Sets the contrast of the playback. The contrast is clamped to the range
    /// `[0.0, 2.0]`.
    pub fn set_contrast(&mut self, contrast: f64) {
        let filters = &mut self.get_mut().video_filters;
        let Some(balance) = filters.balance.as_mut() else {
            return;
        };
        let contrast = contrast.clamp(0.0, 2.0);
        balance.set_property("contrast", contrast);
    }

    /// Returns the hue of the playback. The default hue is 0.0.
    pub fn hue(&self) -> f64 {
        let filters = &self.read().video_filters;

        match filters.balance.as_ref() {
            Some(balance) => balance.property("hue"),
            None => 0.0,
        }
    }

    /// Sets the hue of the playback. The hue is clamped to the range `[-1.0,
    /// 1.0]`.
    pub fn set_hue(&mut self, hue: f64) {
        let filters = &mut self.get_mut().video_filters;
        let Some(balance) = filters.balance.as_mut() else {
            return;
        };
        let hue = hue.clamp(-1.0, 1.0);
        balance.set_property("hue", hue);
    }

    /// Returns the saturation of the playback. The default saturation is 1.0.
    pub fn saturation(&self) -> f64 {
        let filters = &self.read().video_filters;

        match filters.balance.as_ref() {
            Some(balance) => balance.property("saturation"),
            None => 1.0,
        }
    }

    /// Sets the saturation fo the playback. Saturation is clamped to the range
    /// `[0.0, 2.0]`.
    pub fn set_saturation(&mut self, saturation: f64) {
        let filters = &mut self.get_mut().video_filters;
        let Some(balance) = filters.balance.as_mut() else {
            return;
        };
        let saturation = saturation.clamp(0.0, 2.0);
        balance.set_property("saturation", saturation);
    }

    /// Set the volume multiplier of the audio.
    /// `0.0` = 0% volume, `1.0` = 100% volume.
    ///
    /// This uses a linear scale, for example `0.5` is perceived as half as loud.
    pub fn set_volume(&mut self, volume: f64) {
        self.get_mut().source.set_property("volume", volume);
        self.set_muted(self.muted()); // for some reason gstreamer unmutes when changing volume?
    }

    /// Get the volume multiplier of the audio.
    pub fn volume(&self) -> f64 {
        self.read().source.property("volume")
    }

    /// Toggles the use of hardware/software volume.
    pub fn toggle_hardware_volume(&mut self) {
        self.get_mut().toggle_hardware_volume()
    }

    /// Returns whether hardware volume is being used.
    pub fn hardware_volume(&self) -> bool {
        self.read().hard_volumne
    }

    /// Set if the audio is muted or not, without changing the volume.
    pub fn set_muted(&mut self, muted: bool) {
        self.get_mut().source.set_property("mute", muted);
    }

    /// Get if the audio is muted or not.
    pub fn muted(&self) -> bool {
        self.read().source.property("mute")
    }

    /// Gets the current audio of the media if any.
    pub fn get_audio(&self) -> Option<AudioTag> {
        let pipeline = &self.read().source;

        let id = pipeline.property::<i32>("current-audio");

        get_audio(pipeline, id)
    }

    /// Sets the audio playback the current media.
    pub fn set_audio(&mut self, audio: AudioTag) {
        self.get_mut().set_audio(audio)
    }

    /// Returns a list of available audio for the media.
    pub fn available_audio(&self) -> Vec<AudioTag> {
        let pipeline = &self.read().source;
        let n = pipeline.property::<i32>("n-audio");

        (0..n).filter_map(|id| get_audio(pipeline, id)).collect()
    }

    /// Get if the stream ended or not.
    pub fn eos(&self) -> bool {
        self.read().is_eos
    }

    /// Get if the media will loop or not.
    pub fn looping(&self) -> bool {
        self.read().looping
    }

    /// Set if the media will loop or not.
    pub fn set_looping(&mut self, looping: bool) {
        self.get_mut().looping = looping;
    }

    /// Set if the media is paused or not.
    pub fn set_paused(&mut self, paused: bool) {
        self.get_mut().set_paused(paused)
    }

    /// Get if the media is paused or not.
    pub fn paused(&self) -> bool {
        self.read().paused()
    }

    /// Jumps to a specific position in the media.
    /// Passing `true` to the `accurate` parameter will result in more accurate seeking,
    /// however, it is also slower. For most seeks (e.g., scrubbing) this is not needed.
    pub fn seek(&mut self, position: impl Into<Position>, accurate: bool) -> Result<(), Error> {
        self.get_mut().seek(position, accurate)
    }

    /// Set the playback speed of the media.
    /// The default speed is `1.0`.
    pub fn set_speed(&mut self, speed: f64) -> Result<(), Error> {
        self.get_mut().set_speed(speed)
    }

    /// Get the current playback speed.
    pub fn speed(&self) -> f64 {
        self.read().speed
    }

    /// Get the current playback position in time.
    pub fn position(&self) -> Duration {
        Duration::from_nanos(
            self.read()
                .source
                .query_position::<gst::ClockTime>()
                .map_or(0, |pos| pos.nseconds()),
        )
    }

    /// Get the media duration.
    pub fn duration(&self) -> Duration {
        self.read().duration
    }

    /// Restarts a stream; seeks to the first frame and unpauses, sets the `eos` flag to false.
    pub fn restart_stream(&mut self) -> Result<(), Error> {
        self.get_mut().restart_stream()
    }

    /// Shows/Hides the subtitles on the media.
    pub fn toggle_subtitle(&mut self) {
        self.get_mut().toggle_subtitles()
    }

    /// Returns whether the subtitles is being shown or not.
    pub fn subtitles(&self) -> bool {
        self.read().subtitles
    }

    /// Returns the [`SubtitleFontDescription`] of the media.
    pub fn subtitle_description(&self) -> SubtitleFontDescription {
        self.read().subtitle_description
    }

    /// Sets the [`SubtitleFontDescription`] of the media.
    pub fn set_subtitle_description(&mut self, description: SubtitleFontDescription) {
        self.get_mut().set_subtitle_description(description)
    }

    /// Returns a list of available subtitles for the media.
    pub fn available_subtitles(&self) -> Vec<TextTag> {
        let pipeline = &self.read().source;
        let n = pipeline.property::<i32>("n-text");

        (0..n).filter_map(|id| get_text(pipeline, id)).collect()
    }

    /// Sets the subtitle to be shown for the media.
    pub fn set_text(&mut self, text: TextTag) {
        self.get_mut().set_text(text)
    }

    /// Gets the current subtitle of the media, if any.
    pub fn get_text(&self) -> Option<TextTag> {
        let pipeline = &self.read().source;

        let id = pipeline.property::<i32>("current-text");

        get_text(pipeline, id)
    }

    /// Set the subtitle URL to display.
    pub fn set_subtitle_url(&mut self, url: &url::Url) -> Result<(), Error> {
        let paused = self.paused();
        let mut inner = self.get_mut();
        inner.source.set_state(gst::State::Ready)?;
        inner.source.set_property("suburi", url.as_str());
        inner.set_paused(paused);
        Ok(())
    }

    /// Get the current subtitle URL.
    pub fn subtitle_url(&self) -> Option<url::Url> {
        url::Url::parse(
            &self
                .read()
                .source
                .property::<Option<String>>("current-suburi")?,
        )
        .ok()
    }

    /// Get the underlying GStreamer pipeline.
    pub fn pipeline(&self) -> gst::Pipeline {
        self.read().source.clone()
    }

    /// Generates a list of thumbnails based on a set of positions in the media, downscaled by a given factor.
    ///
    /// Slow; only needs to be called once for each instance.
    /// It's best to call this at the very start of playback, otherwise the position may shift.
    pub fn thumbnails<I>(
        &mut self,
        positions: I,
        downscale: NonZeroU8,
    ) -> Result<Vec<img::Handle>, Error>
    where
        I: IntoIterator<Item = Position>,
    {
        let downscale = u8::from(downscale) as u32;

        let paused = self.paused();
        let muted = self.muted();
        let pos = self.position();

        self.set_paused(false);
        self.set_muted(true);

        let out = {
            let inner = self.read();
            let width = inner.width;
            let height = inner.height;
            positions
                .into_iter()
                .map(|pos| {
                    inner.seek(pos, true)?;
                    inner.upload_frame.store(false, Ordering::SeqCst);
                    while !inner.upload_frame.load(Ordering::SeqCst) {
                        std::hint::spin_loop();
                    }
                    let frame_guard = inner.frame.lock().map_err(|_| Error::Lock)?;
                    let frame = frame_guard.readable().ok_or(Error::Lock)?;
                    let stride = frame_guard.stride();

                    Ok(img::Handle::from_rgba(
                        inner.width as u32 / downscale,
                        inner.height as u32 / downscale,
                        yuv_to_rgba(frame.as_slice(), width as _, height as _, downscale, stride),
                    ))
                })
                .collect()
        };

        self.set_paused(paused);
        self.set_muted(muted);
        self.seek(pos, true)?;

        out
    }
}

fn yuv_to_rgba(
    yuv: &[u8],
    width: u32,
    height: u32,
    downscale: u32,
    stride: Option<u32>,
) -> Vec<u8> {
    // Use stride from VideoMeta if available, otherwise assume stride == width
    let stride = stride.unwrap_or(width);

    let uv_start = stride * height;
    let mut rgba = vec![];

    for y in 0..height / downscale {
        for x in 0..width / downscale {
            let x_src = x * downscale;
            let y_src = y * downscale;

            // NV12 memory layout with stride:
            // Y plane: stride bytes per row, starting at offset 0
            // UV plane: stride bytes per row (same stride), starting at offset stride * height
            // Each pixel is 1 byte Y, and every 2x2 block shares 2 bytes (U, V)
            let y_offset = (y_src * stride + x_src) as usize;
            let uv_offset = (uv_start + (y_src / 2) * stride + (x_src / 2) * 2) as usize;

            let y = yuv[y_offset] as f32;
            let u = yuv[uv_offset] as f32;
            let v = yuv[uv_offset + 1] as f32;

            let r = 1.164 * (y - 16.0) + 1.596 * (v - 128.0);
            let g = 1.164 * (y - 16.0) - 0.813 * (v - 128.0) - 0.391 * (u - 128.0);
            let b = 1.164 * (y - 16.0) + 2.018 * (u - 128.0);

            rgba.push(r as u8);
            rgba.push(g as u8);
            rgba.push(b as u8);
            rgba.push(0xFF);
        }
    }

    rgba
}

#[derive(Debug, Clone)]
/// Subtitle meta data.
pub struct TextTag {
    id: i32,
    /// The language of the subtitle.
    pub language_code: String,
    /// The title of the subtitle.
    pub title: String,
}

#[derive(Debug, Clone)]
/// Audio meta data.
pub struct AudioTag {
    id: i32,
    /// The audio language.
    pub language_code: String,
    /// the audio codec
    pub codec: String,
    /// The audio title
    pub title: String,
}

fn get_audio(pipeline: &gst::Pipeline, id: i32) -> Option<AudioTag> {
    let tags = pipeline.emit_by_name::<Option<gst::TagList>>("get-audio-tags", &[&id])?;

    let language = tags.get::<gst::tags::LanguageCode>()?;
    let codec = tags.get::<gst::tags::AudioCodec>()?;
    let title = tags.get::<gst::tags::Title>()?;

    Some(AudioTag {
        id,
        language_code: language.get().to_owned(),
        codec: codec.get().to_owned(),
        title: title.get().to_owned(),
    })
}

fn get_text(pipeline: &gst::Pipeline, id: i32) -> Option<TextTag> {
    let tags = pipeline.emit_by_name::<Option<gst::TagList>>("get-text-tags", &[&id])?;
    let codec = tags.get::<gst::tags::LanguageCode>()?;
    let title = tags.get::<gst::tags::Title>()?;

    Some(TextTag {
        id,
        language_code: codec.get().to_owned(),
        title: title.get().to_owned(),
    })
}

pub mod subtitles {
    #[derive(Debug, Clone, Copy, Default, PartialEq)]
    /// A font family.
    pub enum Family {
        Normal,
        #[default]
        Sans,
        Serif,
        Monospace,
    }

    impl Family {
        /// Returns a str representation of the [`Family`].
        pub fn to_str<'a>(self) -> &'a str {
            match self {
                Self::Normal => "Normal",
                Self::Sans => "Sans",
                Self::Serif => "Serif",
                Self::Monospace => "Monospace",
            }
        }
    }

    #[derive(Debug, Clone, Copy, Default, PartialEq)]
    /// The style of the subtitle text.
    pub enum Style {
        #[default]
        Normal,
        Oblique,
        Italic,
    }

    impl Style {
        /// Returns a str representation of the [`Style`].
        pub fn to_str<'a>(self) -> &'a str {
            match self {
                Self::Normal => "Normal",
                Self::Italic => "Italic",
                Self::Oblique => "Oblique",
            }
        }
    }

    #[derive(Debug, Clone, Copy, Default, PartialEq)]
    /// The weight of the subtitle text.
    pub enum Weight {
        Thin,
        Light,
        Regular,
        #[default]
        Medium,
        SemiBold,
        Bold,
        Black,
        Heavy,
    }

    impl Weight {
        /// Returns a str representation of the [`Weight`].
        pub fn to_str<'a>(self) -> &'a str {
            match self {
                Self::Thin => "Thin",
                Self::Light => "Light",
                Self::Regular => "Regular",
                Self::Medium => "Medium",
                Self::SemiBold => "SemiBold",
                Self::Bold => "Bold",
                Self::Black => "Black",
                Self::Heavy => "Heavy",
            }
        }
    }

    #[derive(Debug, Clone, Copy, PartialEq)]
    /// Font rendering options for subtitles.
    pub struct SubtitleFontDescription {
        pub family: Family,
        pub style: Style,
        pub weight: Weight,
        pub size: u8,
    }

    impl Default for SubtitleFontDescription {
        fn default() -> Self {
            Self {
                size: 12,
                family: Family::default(),
                style: Style::default(),
                weight: Weight::default(),
            }
        }
    }

    impl std::fmt::Display for SubtitleFontDescription {
        fn fmt(&self, f: &mut std::fmt::Formatter<'_>) -> std::fmt::Result {
            write!(
                f,
                "{} {} {} {}",
                self.family.to_str(),
                self.style.to_str(),
                self.weight.to_str(),
                self.size
            )
        }
    }
}<|MERGE_RESOLUTION|>--- conflicted
+++ resolved
@@ -345,14 +345,10 @@
     pub fn new(uri: &url::Url) -> Result<Self, Error> {
         gst::init()?;
 
-<<<<<<< HEAD
-        let pipeline = format!("playbin uri=\"{}\"  video-sink=\"videoscale ! videoconvert ! appsink name=iced_video drop=true caps=video/x-raw,format=NV12,pixel-aspect-ratio=1/1\" video-filter=\"videobalance name=balance ! gamma name=gamma\" audio-filter= \"pitch name=pitch\"", uri.as_str());
-=======
         let pipeline = format!(
-            "playbin uri=\"{}\" text-sink=\"appsink name=iced_text sync=true drop=true\" video-sink=\"videoscale ! videoconvert ! appsink name=iced_video drop=true caps=video/x-raw,format=NV12,pixel-aspect-ratio=1/1\"",
+            "playbin uri=\"{}\"  video-sink=\"videoscale ! videoconvert ! appsink name=iced_video drop=true caps=video/x-raw,format=NV12,pixel-aspect-ratio=1/1\" video-filter=\"videobalance name=balance ! gamma name=gamma\" audio-filter= \"pitch name=pitch\"",
             uri.as_str()
         );
->>>>>>> 121b77de
         let pipeline = gst::parse::launch(pipeline.as_ref())?
             .downcast::<gst::Pipeline>()
             .map_err(|_| Error::Cast)?;
