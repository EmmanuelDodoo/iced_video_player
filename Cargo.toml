--- conflicted
+++ resolved
@@ -11,27 +11,7 @@
 edition = "2024"
 resolver = "2"
 license = "MIT OR Apache-2.0"
-<<<<<<< HEAD
-exclude = [
-    ".media/test.mp4"
-]
-
-[dependencies]
-iced = { git = "https://github.com/iced-rs/iced", rev = "cfd06b4", features = ["image", "advanced", "wgpu"] }
-iced_wgpu = { git  = "https://github.com/iced-rs/iced/", rev = "cfd06b4", package = "iced_wgpu"}
-iced_core = { git  = "https://github.com/iced-rs/iced/", rev = "cfd06b4", package = "iced_core"}
-iced_graphics = { git  = "https://github.com/iced-rs/iced/", rev = "cfd06b4", package = "iced_graphics"}
-gstreamer = "0.23"
-gstreamer-app = "0.23" # appsink
-gstreamer-base = "0.23" # basesrc
-gstreamer-video = "0.23" # VideoMeta
-glib = "0.20" # gobject traits and error type
-log = "0.4"
-thiserror = "1"
-url = "2" # media uri
-=======
 exclude = [".media/test.mp4"]
->>>>>>> 57cda86b
 
 [package.metadata.nix]
 systems = ["x86_64-linux"]
